use crate::engine_core::{self, ManagedImage, ValidIndexBufferType, VertexInputDescriptors};
use crate::engine_core::{MAX_FRAMES_IN_FLIGHT, VALIDATION_ENABLED, VALIDATION_LAYERS};
use ash::{
    extensions::{
        ext::DebugUtils,
        khr::{Surface, Swapchain},
    },
    vk, {Device, Entry, Instance},
};
use ash_window;
use glam::*;
use raw_window_handle::{HasRawDisplayHandle, HasRawWindowHandle};
use std::ffi::CString;
use std::mem::ManuallyDrop;
use std::rc::Rc;
use winit::window::Window;

/** Large struct for eased initialization and use of Vulkan for drawing to the screen.
The struct has a lot of fields to ease cleanup of the Vulkan objects (cleaned when the struct is dropped in Rust fashion),
as well as because many of the fields are dependant on one another, so keeping them organized together is vital to not lose track.
It is recommended to use the struct as a base level on top of which a user-facing application is built. */
pub struct BaseApp {
    // Fields are dropped in declared order, so they must be placed in opposite order of references.
    // Changing the order will likely cause bad cleanup behaviour.
    pub sync: engine_core::SyncPrims,
    pub command_buffers: Vec<vk::CommandBuffer>,
    descriptor_pool: vk::DescriptorPool,
    pub index_buffer: ManuallyDrop<engine_core::ManagedBuffer>,
    pub vertex_buffer: ManuallyDrop<engine_core::ManagedBuffer>,
    pub uniform_buffers: ManuallyDrop<Vec<engine_core::ManagedBuffer>>,
<<<<<<< HEAD
    texture: ManuallyDrop<engine_core::ManagedImage>,
    texture_sampler: vk::Sampler,
    pub command_pool: vk::CommandPool,
=======
    pub texture: ManuallyDrop<engine_core::ManagedImage>,
    pub texture_sampler: vk::Sampler,
    command_pool: vk::CommandPool,
>>>>>>> 987b0144
    pub framebuffers: Vec<vk::Framebuffer>,
    pub render_pass: vk::RenderPass,
    pub descriptor_sets: Vec<vk::DescriptorSet>,
    pub descriptor_set_layout: vk::DescriptorSetLayout,
    pub graphics_pipeline_layout: vk::PipelineLayout,
    pub graphics_pipeline: vk::Pipeline,
    image_views: Vec<vk::ImageView>,
    depth_image: ManuallyDrop<ManagedImage>,
    pub swapchain: vk::SwapchainKHR,
    pub swapchain_extent: vk::Extent2D,
    swapchain_loader: Swapchain,
    pub graphics_queue: vk::Queue,
    present_queue: vk::Queue,
    pub physical_device: vk::PhysicalDevice,
    pub logical_device: Rc<Device>,
    window: Window,
    surface: vk::SurfaceKHR,
    surface_loader: Surface,
    _messenger: vk::DebugUtilsMessengerEXT,
    _debug_loader: DebugUtils,
    pub instance: Box<Instance>,
    _entry: Box<Entry>,
}
impl Drop for BaseApp {
    fn drop(&mut self) {
        unsafe {
            self.logical_device.device_wait_idle().unwrap(); //Wait until idle before destroying

            for i in 0..MAX_FRAMES_IN_FLIGHT {
                self.logical_device
                    .destroy_semaphore(self.sync.image_available[i], None);
                self.logical_device
                    .destroy_semaphore(self.sync.render_finished[i], None);
                self.logical_device
                    .destroy_fence(self.sync.in_flight[i], None);
            }

            self.logical_device
                .destroy_descriptor_pool(self.descriptor_pool, None);

            // Destroying this manually causes an error, guessing ash does it automatically on drop,
            // which it otherwise doesn't with other objects
            //self.logical_device.destroy_descriptor_set_layout(self.descriptor_set_layout.unwrap(), None);

            self.logical_device
                .destroy_sampler(self.texture_sampler, None);

            //Explicitly dropping buffers to ensure that the logical device still exists when they do
            ManuallyDrop::drop(&mut self.vertex_buffer);
            ManuallyDrop::drop(&mut self.index_buffer);
            ManuallyDrop::drop(&mut self.uniform_buffers);
            ManuallyDrop::drop(&mut self.depth_image);
            ManuallyDrop::drop(&mut self.texture);

            self.logical_device
                .destroy_command_pool(self.command_pool, None);

            self.clean_swapchain_and_dependants();

            self.logical_device.destroy_device(None);

            if VALIDATION_ENABLED {
                self._debug_loader
                    .destroy_debug_utils_messenger(self._messenger, None)
            }

            self.surface_loader.destroy_surface(self.surface, None);
            self.instance.destroy_instance(None);
        }
        eprintln!("Engine stopped successfully");
    }
}

impl BaseApp {
    pub fn new<VertexType: Sized, IndexType: ValidIndexBufferType, UBOType: Sized>(
        window: winit::window::Window,
        app_name: &str,
        shaders: &Vec<crate::shaders::Shader>,
        vertices: Vec<VertexType>,
        indices: Vec<IndexType>,
        vertex_input_descriptors: &VertexInputDescriptors,
        descriptor_set_bindings: Vec<vk::DescriptorSetLayoutBinding>,
    ) -> BaseApp {
        let entry = Box::new(unsafe { Entry::load() }.unwrap());

        if VALIDATION_ENABLED && !engine_core::check_validation_layer_support(&entry) {
            panic!("Validation layer requested but not available!");
        }

        //// Application info
        let app_name = CString::new(app_name).unwrap();
        let engine_name = CString::new("KK Engine").unwrap();

        let app_info = vk::ApplicationInfo::builder()
            .application_name(&app_name)
            .application_version(vk::make_api_version(0, 1, 1, 0))
            .engine_name(&engine_name)
            .engine_version(vk::API_VERSION_1_3)
            .api_version(vk::API_VERSION_1_3);

        let mut instance_extensions =
            ash_window::enumerate_required_extensions(window.raw_display_handle())
                .unwrap()
                .to_vec();
        if VALIDATION_ENABLED {
            instance_extensions.push(DebugUtils::name().as_ptr());
        }

        //// Instance & debug messenger
        let mut messenger_info = engine_core::init_debug_messenger_info();
        let mut instance_info = vk::InstanceCreateInfo::builder()
            .application_info(&app_info)
            .enabled_extension_names(&instance_extensions);
        if VALIDATION_ENABLED {
            instance_info = instance_info
                .enabled_layer_names(&VALIDATION_LAYERS)
                .push_next(&mut messenger_info);
        }
        let instance = Box::new(
            unsafe { entry.create_instance(&instance_info, None) }
                .expect("Failed to create Vulkan instance!"),
        );
        let (_debug_loader, _messenger) = if VALIDATION_ENABLED {
            //Messenger attached
            let debug_loader = DebugUtils::new(&entry, &instance);
            let messenger =
                unsafe { &debug_loader.create_debug_utils_messenger(&messenger_info, None) }
                    .unwrap();
            (debug_loader, messenger)
        } else {
            (
                DebugUtils::new(&entry, &instance),
                vk::DebugUtilsMessengerEXT::default(),
            )
        };

        //// Window surface creation
        let surface_loader = Surface::new(&entry, &instance);
        let surface = unsafe {
            ash_window::create_surface(
                &entry,
                &instance,
                window.raw_display_handle(),
                window.raw_window_handle(),
                None,
            )
        }
        .unwrap();

        //// Physical device and queues
        let (physical_device, queue_family_indices) =
            engine_core::find_physical_device(&instance, &surface_loader, &surface);

        //// Logical device
        let logical_device =
            engine_core::create_logical_device(&instance, &physical_device, queue_family_indices);
        let (graphics_queue, present_queue) =
            engine_core::get_queue_handles(&logical_device, queue_family_indices);

        //// Swapchain
        let swapchain_loader = Swapchain::new(&instance, &logical_device);
        let (swapchain, image_format, swapchain_extent, swapchain_images) =
            engine_core::create_swapchain(
                &window,
                &surface_loader,
                &surface,
                &physical_device,
                &swapchain_loader,
                queue_family_indices,
            );

        //// Image views
        let image_views = engine_core::create_swapchain_image_views(
            &logical_device,
            &swapchain_images,
            image_format,
        );

        //// Push constants
        let push_constants = [1.0];

        //// Graphics pipeline
        let (graphics_pipeline, graphics_pipeline_layout, descriptor_set_layout, render_pass) =
            engine_core::create_graphics_pipeline(
                &logical_device,
                swapchain_extent,
                image_format,
                &shaders,
                vertex_input_descriptors,
                descriptor_set_bindings,
                push_constants,
            );

        //// Depth image
        // Could check for supported formats for depth, but for now just going with D32_SFLOAT
        // https://vulkan-tutorial.com/en/Depth_buffering
        let depth_image = engine_core::create_image(
            &instance,
            &physical_device,
            &logical_device,
            vk::Format::D32_SFLOAT,
            vk::ImageTiling::OPTIMAL,
            vk::ImageUsageFlags::DEPTH_STENCIL_ATTACHMENT,
            vk::ImageAspectFlags::DEPTH,
            (swapchain_extent.width, swapchain_extent.height),
        );

        //// Framebuffers
        let framebuffers = engine_core::create_framebuffers(
            &logical_device,
            render_pass,
            swapchain_extent,
            &image_views,
            depth_image.image_view,
        );

        //// Command pool and buffers
        let command_pool_info = vk::CommandPoolCreateInfo::builder()
            .queue_family_index(queue_family_indices.graphics_queue)
            .flags(vk::CommandPoolCreateFlags::RESET_COMMAND_BUFFER);
        let command_pool = unsafe { logical_device.create_command_pool(&command_pool_info, None) }
            .expect("Could not create command pool!");

        let vertex_buffer = engine_core::create_vertex_buffer(
            &instance,
            &physical_device,
            &logical_device,
            (std::mem::size_of::<VertexType>() * vertices.len()) as u64,
        );
        {
            let vert_len = vertices.len();

            let mut staging_buffer = engine_core::create_staging_buffer(
                &instance,
                &physical_device,
                &logical_device,
                (std::mem::size_of::<VertexType>() * vert_len) as u64,
            );
            staging_buffer.map_buffer_memory();

            unsafe {
                engine_core::write_vec_to_buffer(staging_buffer.memory_ptr.unwrap(), &vertices)
            };
            engine_core::copy_buffer(
                &logical_device,
                command_pool,
                graphics_queue,
                *staging_buffer,
                *vertex_buffer,
                (std::mem::size_of::<VertexType>() * vert_len) as u64,
            );
        }

        let index_buffer = engine_core::create_index_buffer::<IndexType>(
            &instance,
            &physical_device,
            &logical_device,
            indices.len(),
        );
        {
            let indices_len = indices.len();

            let mut staging_buffer = engine_core::create_staging_buffer(
                &instance,
                &physical_device,
                &logical_device,
                (std::mem::size_of::<IndexType>() * indices_len) as u64,
            );
            staging_buffer.map_buffer_memory();

            unsafe {
                engine_core::write_vec_to_buffer(staging_buffer.memory_ptr.unwrap(), &indices)
            };
            engine_core::copy_buffer(
                &logical_device,
                command_pool,
                graphics_queue,
                *staging_buffer,
                *index_buffer,
                (std::mem::size_of::<IndexType>() * indices_len) as u64,
            );
        }

        //// Uniform buffers
        let uniform_buffers = engine_core::create_uniform_buffers(
            &instance,
            &physical_device,
            &logical_device,
            std::mem::size_of::<UBOType>() as u64,
            MAX_FRAMES_IN_FLIGHT,
        );

        //// Command buffers
        let command_buffers = engine_core::allocate_command_buffers(
            &logical_device,
            command_pool,
            image_views.len() as u32,
        );

        //// Texture image
        let texture = engine_core::load_image_immediate(&instance, &physical_device, &logical_device, command_pool, graphics_queue, "texture.jpg");

        let texture_sampler = {
            let max_anisotropy =
                unsafe { instance.get_physical_device_properties(physical_device) }
                    .limits
                    .max_sampler_anisotropy;
            let sampler = vk::SamplerCreateInfo::builder()
                .mag_filter(vk::Filter::LINEAR)
                .min_filter(vk::Filter::LINEAR)
                .address_mode_u(vk::SamplerAddressMode::REPEAT)
                .address_mode_v(vk::SamplerAddressMode::REPEAT)
                .address_mode_w(vk::SamplerAddressMode::REPEAT)
                .anisotropy_enable(true)
                .max_anisotropy(max_anisotropy)
                .border_color(vk::BorderColor::INT_OPAQUE_BLACK)
                .unnormalized_coordinates(false)
                .compare_enable(false)
                .compare_op(vk::CompareOp::ALWAYS)
                .mipmap_mode(vk::SamplerMipmapMode::LINEAR)
                .mip_lod_bias(0.0)
                .min_lod(0.0)
                .max_lod(0.0);
            unsafe { logical_device.create_sampler(&sampler, None) }
                .expect("Could not create texture sampler")
        };

        //// Descriptor pool
        let descriptor_pool = {
            let pool_sizes = [
                *vk::DescriptorPoolSize::builder()
                    .ty(vk::DescriptorType::UNIFORM_BUFFER)
                    .descriptor_count(MAX_FRAMES_IN_FLIGHT as u32),
                *vk::DescriptorPoolSize::builder()
                    .ty(vk::DescriptorType::COMBINED_IMAGE_SAMPLER)
                    .descriptor_count(MAX_FRAMES_IN_FLIGHT as u32),
                *vk::DescriptorPoolSize::builder()
                    .ty(vk::DescriptorType::STORAGE_BUFFER)
                    .descriptor_count(MAX_FRAMES_IN_FLIGHT as u32),
                *vk::DescriptorPoolSize::builder()
                    .ty(vk::DescriptorType::STORAGE_BUFFER)
                    .descriptor_count(MAX_FRAMES_IN_FLIGHT as u32),
            ];
            let pool_info = vk::DescriptorPoolCreateInfo::builder()
                .pool_sizes(&pool_sizes)
                .max_sets(MAX_FRAMES_IN_FLIGHT as u32);
            unsafe { logical_device.create_descriptor_pool(&pool_info, None) }
                .expect("Failed to create descriptor pool")
        };

        //// Descriptor sets
        let descriptor_sets = {
            let layouts = vec![descriptor_set_layout; MAX_FRAMES_IN_FLIGHT];
            let alloc_info = vk::DescriptorSetAllocateInfo::builder()
                .descriptor_pool(descriptor_pool)
                .set_layouts(layouts.as_slice());
            unsafe { logical_device.allocate_descriptor_sets(&alloc_info) }
                .expect("Failed to allocate descriptor sets")
        };

        //// Create semaphores for in-render-pass synchronization
        let sync = engine_core::create_sync_primitives(&logical_device);

        BaseApp {
            _entry: entry,
            instance,
            logical_device,
            physical_device,
            _debug_loader,
            _messenger,
            window,
            surface_loader,
            surface,
            graphics_queue,
            present_queue,
            swapchain_loader,
            swapchain,
            swapchain_extent,
            image_views,
            depth_image: ManuallyDrop::new(depth_image),
            graphics_pipeline,
            graphics_pipeline_layout,
            descriptor_set_layout,
            descriptor_sets,
            render_pass,
            framebuffers,
            command_pool,
            vertex_buffer: ManuallyDrop::new(vertex_buffer),
            index_buffer: ManuallyDrop::new(index_buffer),
            uniform_buffers: ManuallyDrop::new(uniform_buffers),
            texture: ManuallyDrop::new(texture),
            texture_sampler,
            descriptor_pool,
            command_buffers,
            sync,
        }
    }

    /** Acquire index of image from the swapchain, signal semaphore once finished.
    If the error is of type `ERROR_OUT_OF_DATE_KHR`, the swapchain needs to be recreated before rendering can resume.
    May also return error `SUBOPTIMAL_KHR`, in which case the swapchain *should* be recreated.
    Returns a boolean that also indicates suboptimality, [`ash`] provides it so we just propagate it
    # Example:
    ```ignore
    let (image_index, _) = match app.acquire_next_image(frame_idx) {
        Ok((i, _)) => i,
        Err(vk::Result::ERROR_OUT_OF_DATE_KHR) | Err(vk::Result::SUBOPTIMAL_KHR) => {
            app.recreate_swapchain();
            return
        },
        _ => panic!("Could not acquire image from swapchain!")
    };
    ``` */
    pub fn acquire_next_image(
        &mut self,
        framebuffer_index: usize,
    ) -> Result<(u32, bool), vk::Result> {
        unsafe {
            self.swapchain_loader.acquire_next_image(
                self.swapchain,
                u64::MAX,
                self.sync.image_available[framebuffer_index],
                vk::Fence::null(),
            )
        }
    }

    /// Blocks host execution, waiting for the fence at `self.sync.in_flight[fence_index]` to be signaled. No timeout.
    pub fn wait_for_in_flight_fence(&self, fence_index: usize) {
        let wait_fences = [self.sync.in_flight[fence_index]];
        unsafe {
            self.logical_device
                .wait_for_fences(&wait_fences, true, u64::MAX)
        }
        .unwrap();
    }

    /// Resets fence at `self.sync.in_flight[fence_index]`. No timeout.
    pub fn reset_in_flight_fence(&self, fence_index: usize) {
        let wait_fences = [self.sync.in_flight[fence_index]];
        unsafe { self.logical_device.reset_fences(&wait_fences) }.unwrap();
    }

    /** Begins command buffer recording, runs the closure, then ends command buffer recording.
    Anything *could* be put in the closure, but the intent is Vulkan commands.
    # Example:
    ```ignore
    unsafe {
        base_app.record_command_buffer(buf_index, |app| {
            app.device.cmd_bind_pipeline(
                app.command_buffers[buf_index],
                vk::PipelineBindPoint::GRAPHICS,
                app.graphics_pipeline
            );
        });
    }
    ``` */
    pub unsafe fn record_command_buffer<F>(&mut self, buffer_index: usize, commands: F)
    where
        F: Fn(&mut BaseApp),
    {
        //Begin recording command buffer
        let command_buffer_begin_info = vk::CommandBufferBeginInfo::builder();
        self.logical_device
            .begin_command_buffer(
                self.command_buffers[buffer_index],
                &command_buffer_begin_info,
            )
            .expect("Could not begin command buffer recording!");

        commands(self);

        self.logical_device
            .end_command_buffer(self.command_buffers[buffer_index])
            .expect("Failed recording command buffer!");
    }

    /*
    /// Frees the command buffers in the pool, then allocates an amount equal to the number of framebuffers.
    pub fn reallocate_command_buffers(&mut self) {
        unsafe {self.logical_device.free_command_buffers(self.command_pool, &self.command_buffers)};

        let command_buffer_allocate_info = vk::CommandBufferAllocateInfo::builder()
            .command_pool(self.command_pool)
            .level(vk::CommandBufferLevel::PRIMARY)
            .command_buffer_count(self.framebuffers.len() as u32);
        self.command_buffers = unsafe {self.logical_device.allocate_command_buffers(&command_buffer_allocate_info)}.expect("Could not create command buffers!");
    }
    */

    /** Submits the command buffer at `buffer_index` to the graphics queue, waiting for a swapchain image:`self.sync.image_available[buffer_index]`.
    Waits for the `COLOR_ATTACHMENT_OUTPUT` stage, then executes commands. Once the image has been drawn, `self.sync.render_finished[buffer_index]` is signaled,
    and the `self.sync.in_flight[buffer_index]` fence is signaled. */
    pub fn submit_drawing_command_buffer(&self, buffer_index: usize) {
        let wait_sems = [self.sync.image_available[buffer_index]];
        let wait_stages = [vk::PipelineStageFlags::COLOR_ATTACHMENT_OUTPUT];
        let signal_sems = [self.sync.render_finished[buffer_index]];
        let cmd_buffers = [self.command_buffers[buffer_index]];
        let submits = [*vk::SubmitInfo::builder()
            .wait_semaphores(&wait_sems)
            .wait_dst_stage_mask(&wait_stages)
            .command_buffers(&cmd_buffers)
            .signal_semaphores(&signal_sems)];
        unsafe {
            self.logical_device
                .queue_submit(
                    self.graphics_queue,
                    &submits,
                    self.sync.in_flight[buffer_index],
                )
                .expect("Queue submission failed!");
        }
    }

    /** Queues up the image at `image_index` for presentation to the window surface.
    Signals the given semaphore once the image has been presented.
    If the error is of type `ERROR_OUT_OF_DATE_KHR`, the swapchain needs to be recreated before rendering can resume.
    Recommended to recreate the swapchain also if the error is type `SUBOPTIMAL_KHR`
    # Example:
    ```ignore
    match vulkan_app.present_image(image_index, signal_sems) {
    Ok(()) => (),
    Err(vk::Result::ERROR_OUT_OF_DATE_KHR) | Err(vk::Result::SUBOPTIMAL_KHR) => {
        vulkan_app.recreate_swapchain();
        return
        },
        _ => panic!("Could not present image!")
    };
    ``` */
    pub fn present_image(
        &self,
        image_index: u32,
        wait_semaphore: vk::Semaphore,
    ) -> Result<bool, vk::Result> {
        let swapchain_arr = [self.swapchain];
        let image_index_arr = [image_index];
        let wait_semaphore_arr = [wait_semaphore];
        let present_info = vk::PresentInfoKHR::builder()
            .wait_semaphores(&wait_semaphore_arr)
            .swapchains(&swapchain_arr)
            .image_indices(&image_index_arr);
        unsafe {
            self.swapchain_loader
                .queue_present(self.present_queue, &present_info)
        }
    }

    /** Recreates the swapchain and the dependants of the swapchain.
    Necessary if some condition changes that invalidates the swapchain, most commonly a window resize.
    Excessive resizing of the window will cause rare Vulkan validation errors due to a data race in [`engine_core::create_swapchain`],
    where the extent of the window may change after it has been queried to set the swapchain extent, but before the swapchain is created.
    This error is non-fatal and largely unpreventable without a lot of runtime checks in that function, so for now it is ignored */
    pub fn recreate_swapchain(
        &mut self,
        shaders: &Vec<crate::shaders::Shader>,
        vertex_input_descriptors: &VertexInputDescriptors,
        descriptor_set_bindings: Vec<vk::DescriptorSetLayoutBinding>,
    ) {
        unsafe {
            self.logical_device.device_wait_idle().unwrap();
            self.clean_swapchain_and_dependants();
        }

        let (physical_device, queue_family_indices) =
            engine_core::find_physical_device(&self.instance, &self.surface_loader, &self.surface);
        let (swapchain, image_format, swapchain_extent, swapchain_images) =
            engine_core::create_swapchain(
                &self.window,
                &self.surface_loader,
                &self.surface,
                &physical_device,
                &self.swapchain_loader,
                queue_family_indices,
            );
        let image_views = engine_core::create_swapchain_image_views(
            &self.logical_device,
            &swapchain_images,
            image_format,
        );
        let (graphics_pipeline, graphics_pipeline_layout, descriptor_set_layout, render_pass) =
            engine_core::create_graphics_pipeline(
                &self.logical_device,
                swapchain_extent,
                image_format,
                shaders,
                vertex_input_descriptors,
                descriptor_set_bindings,
                [0.0],
            );
        let depth_image = engine_core::create_image(
            &self.instance,
            &physical_device,
            &self.logical_device,
            vk::Format::D32_SFLOAT,
            vk::ImageTiling::OPTIMAL,
            vk::ImageUsageFlags::DEPTH_STENCIL_ATTACHMENT,
            vk::ImageAspectFlags::DEPTH,
            (swapchain_extent.width, swapchain_extent.height),
        );
        let framebuffers = engine_core::create_framebuffers(
            &self.logical_device,
            render_pass,
            swapchain_extent,
            &image_views,
            depth_image.image_view,
        );

        unsafe { ManuallyDrop::drop(&mut self.depth_image) };
        self.depth_image = ManuallyDrop::new(depth_image);

        self.swapchain = swapchain;
        self.swapchain_extent = swapchain_extent;
        self.image_views = image_views;
        self.render_pass = render_pass;
        self.graphics_pipeline = graphics_pipeline;
        self.graphics_pipeline_layout = graphics_pipeline_layout;
        self.descriptor_set_layout = descriptor_set_layout;
        self.framebuffers = framebuffers;
    }

    unsafe fn clean_swapchain_and_dependants(&mut self) {
        for buffer in self.framebuffers.drain(..) {
            self.logical_device.destroy_framebuffer(buffer, None);
        }
        self.logical_device
            .destroy_pipeline(self.graphics_pipeline, None);
        self.logical_device
            .destroy_pipeline_layout(self.graphics_pipeline_layout, None);
        self.logical_device
            .destroy_descriptor_set_layout(self.descriptor_set_layout, None);
        self.logical_device
            .destroy_render_pass(self.render_pass, None);
        for view in self.image_views.drain(..) {
            self.logical_device.destroy_image_view(view, None);
        }
        self.swapchain_loader
            .destroy_swapchain(self.swapchain, None);
    }
    pub fn update_descriptor_sets<UBOType: Sized, VertexType: Sized, IndexType: ValidIndexBufferType>(&self, num_verts: u64, num_indices: u64) {
        let descriptor_writes = {
            let mut v = Vec::with_capacity(self.descriptor_sets.len());
            for (i, set) in self.descriptor_sets.iter().enumerate() {
                let descriptor_buffer_info = [*vk::DescriptorBufferInfo::builder()
                    .buffer(*self.uniform_buffers[i])
                    .offset(0)
                    .range(std::mem::size_of::<UBOType>() as u64)];
                let descriptor_reused_vert_buffer_info = [*vk::DescriptorBufferInfo::builder()
                    .buffer(**self.vertex_buffer)
                    .offset(0)
                    .range(std::mem::size_of::<VertexType>() as u64 * num_verts)];
                let descriptor_reused_index_buffer_info = [*vk::DescriptorBufferInfo::builder()
                    .buffer(**self.index_buffer)
                    .offset(0)
                    .range(std::mem::size_of::<IndexType>() as u64 * num_indices)];
                let descriptor_image_info = [*vk::DescriptorImageInfo::builder()
                    .image_layout(vk::ImageLayout::SHADER_READ_ONLY_OPTIMAL)
                    .image_view(self.texture.image_view)
                    .sampler(self.texture_sampler)];
                v.push(
                    *vk::WriteDescriptorSet::builder()
                        .dst_set(*set)
                        .dst_binding(0)
                        .dst_array_element(0)
                        .descriptor_type(vk::DescriptorType::UNIFORM_BUFFER)
                        .buffer_info(&descriptor_buffer_info),
                );
                v.push(
                    *vk::WriteDescriptorSet::builder()
                    .dst_set(*set)
                    .dst_binding(1)
                    .dst_array_element(0)
                    .descriptor_type(vk::DescriptorType::COMBINED_IMAGE_SAMPLER)
                    .image_info(&descriptor_image_info),
                );
                v.push(
                    *vk::WriteDescriptorSet::builder()
                        .dst_set(*set)
                        .dst_binding(2)
                        .dst_array_element(0)
                        .descriptor_type(vk::DescriptorType::STORAGE_BUFFER)
                        .buffer_info(&descriptor_reused_vert_buffer_info),
                );
                v.push(
                    *vk::WriteDescriptorSet::builder()
                        .dst_set(*set)
                        .dst_binding(3)
                        .dst_array_element(0)
                        .descriptor_type(vk::DescriptorType::STORAGE_BUFFER)
                        .buffer_info(&descriptor_reused_index_buffer_info),
                );
            }
            v
        };
        unsafe { self.logical_device.update_descriptor_sets(&descriptor_writes, &[]) }
    }
}<|MERGE_RESOLUTION|>--- conflicted
+++ resolved
@@ -28,15 +28,9 @@
     pub index_buffer: ManuallyDrop<engine_core::ManagedBuffer>,
     pub vertex_buffer: ManuallyDrop<engine_core::ManagedBuffer>,
     pub uniform_buffers: ManuallyDrop<Vec<engine_core::ManagedBuffer>>,
-<<<<<<< HEAD
-    texture: ManuallyDrop<engine_core::ManagedImage>,
-    texture_sampler: vk::Sampler,
-    pub command_pool: vk::CommandPool,
-=======
     pub texture: ManuallyDrop<engine_core::ManagedImage>,
     pub texture_sampler: vk::Sampler,
-    command_pool: vk::CommandPool,
->>>>>>> 987b0144
+    pub command_pool: vk::CommandPool,
     pub framebuffers: Vec<vk::Framebuffer>,
     pub render_pass: vk::RenderPass,
     pub descriptor_sets: Vec<vk::DescriptorSet>,
